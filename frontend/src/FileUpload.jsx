--- conflicted
+++ resolved
@@ -4,7 +4,6 @@
 
 function FileUpload({ onFileUpload, onUploadStatus }) {
   const fileInputRef = useRef(null);
-<<<<<<< HEAD
   // const [uploadedFiles, setUploadedFiles] = useState([]);
   const [uploadedFiles, setUploadedFiles] = useState({
   faculties: [],
@@ -38,18 +37,6 @@
     setUploadedFiles({ faculties: [], students: [], admins: [] });
   }
 };
-=======
-  const [uploadedFiles, setUploadedFiles] = useState([]);
-  const [isModalOpen, setIsModalOpen] = useState(false);
-
-  // Fetch files from backend uploads folder
-  const fetchFiles = () => {
-    fetch("http://127.0.0.1:5000/list_uploads")
-      .then((res) => res.json())
-      .then((data) => setUploadedFiles(data))
-      .catch(() => setUploadedFiles([]));
-  };
->>>>>>> 70446715
 
   useEffect(() => {
     fetchFiles();
@@ -186,64 +173,48 @@
             <h1 className="text-[clamp(0.6rem,1.3vw,2rem)] font-sans font-medium">
               Faculties and Curriculum
             </h1>
-<<<<<<< HEAD
-            <div className="flex 0 w-full h-full gap-10 flex-row overflow-x-scroll">
-              {/* Display the files in the UI for Faculties */}
-              {uploadedFiles.faculties.map((file) => (
-                <FileDisplayCard key={file} filename={file} onDelete={() => handleDeleteFile(file, "faculty")} />
-=======
-            <div className="flex 0 w-full h-full gap-10 flex-row overflow-x-scroll scrollbar-hide"
+            <div className="flex 0 w-full h-full gap-10 flex-row overflow-x-scroll" 
             onWheel={(e) => {
               if (e.deltaY !==0) {
                 e.currentTarget.scrollLeft += e.deltaY;
               }
             }}>
-              {uploadedFiles.map((file) => (
-                <FileDisplayCard key={file} filename={file} onDelete={handleDeleteFile}/>
->>>>>>> 70446715
+              {/* Display the files in the UI for Faculties */}
+              {uploadedFiles.faculties.map((file) => (
+                <FileDisplayCard key={file} filename={file} onDelete={() => handleDeleteFile(file, "faculty")} />
               ))}
             </div>
           </div>
           <div className="rounded-xl w-full h-[30%]">
-            <h1 className="text-[clamp(0.6rem,1.3vw,2rem)] font-sans font-medium">
+            <h1 className="text-[clamp(0.6rem,1.3vw,2rem)] font-sans font-medium" 
+            onWheel={(e) => {
+              if (e.deltaY !==0) {
+                e.currentTarget.scrollLeft += e.deltaY;
+              }
+            }}>
               Class and Student Record
             </h1>
-<<<<<<< HEAD
             <div className="flex w-full h-full gap-10 flex-row overflow-x-scroll">
               {/* for Students */}
               {uploadedFiles.students.map((file) => (
                 <FileDisplayCard key={file} filename={file} onDelete={() => handleDeleteFile(file, "students")} />
               ))}
-=======
-            <div className="flex w-full h-full gap-10 flex-row overflow-x-scroll scrollbar-hide" 
+            </div>
+          </div>
+          <div className="rounded-xl w-full h-[30%]" >
+            <h1 className="text-[clamp(0.6rem,1.3vw,2rem)] font-sans font-medium"
             onWheel={(e) => {
               if (e.deltaY !==0) {
                 e.currentTarget.scrollLeft += e.deltaY;
               }
             }}>
-
->>>>>>> 70446715
-            </div>
-          </div>
-          <div className="rounded-xl w-full h-[30%]">
-            <h1 className="text-[clamp(0.6rem,1.3vw,2rem)] font-sans font-medium">
               Admin and Employees
             </h1>
-<<<<<<< HEAD
             <div className="flex  w-full h-full gap-10 flex-row overflow-x-scroll">
               {/* for Admins */}
               {uploadedFiles.admins.map((file) => (
                 <FileDisplayCard key={file} filename={file} onDelete={() => handleDeleteFile(file, "admin")} />
               ))}
-=======
-            <div className="flex  w-full h-full gap-10 flex-row overflow-x-scroll scrollbar-hide"
-            onWheel={(e) => {
-              if (e.deltaY !==0) {
-                e.currentTarget.scrollLeft += e.deltaY;
-              }
-            }}>
-
->>>>>>> 70446715
             </div>
           </div>
         </div>
