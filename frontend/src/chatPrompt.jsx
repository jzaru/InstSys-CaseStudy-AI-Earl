import React, { useState, useEffect, useRef } from "react";
import "./chatPrompt.css";
import FileUpload from "./FileUpload";
import AiChat from "./aiChat";
import Courses from "./courses";
import Account from "./account";


function ChatPrompt({goDashboard, initialView = "chat"}) {
  const [messages, setMessages] = useState([]);
  const [input, setInput] = useState("");
  const [uploadingId, setUploadingId] = useState(null);
  const boxRef = useRef(null);
<<<<<<< HEAD
  const [activeView, setActiveView] = useState(initialView); 
// can be "chat" or "upload"

  // If initialView changes while ChatPrompt is mounted, update activeView
  useEffect(() => {
    setActiveView(initialView);
  }, [initialView]);
=======
  const [studentData, setStudentData] = useState(null);
  const [activeView, setActiveView] = useState("chat"); 
// can be "chat" or "upload"

  useEffect(() => {
    const loggedInId = localStorage.getItem("studentId"); // save this in login
    if (loggedInId) {
      fetch(`http://localhost:5000/student/${loggedInId}`)
        .then((res) => res.json())
        .then((data) => {
          console.log("Fetched student data:", data);
          if (!data.error) {
            setStudentData(data); // store decrypted data
          }
        })
        .catch((err) => console.error("Error fetching student:", err));
    } else {
      setStudentData(null); // Clear student data if no studentId found
    }
  }, []);
>>>>>>> 8ed96f9c



  const sendMessage = (text) => {
    // Add user's message
    setMessages((prev) => [...prev, { sender: "user", text }]);

    const isScheduleRequest = text.toLowerCase().includes("schedule");

    // Call Flask backend
    fetch("http://localhost:5000/chatprompt", {
      method: "POST",
      headers: { "Content-Type": "application/json" },
      body: JSON.stringify({ query: text }),
    })
      .then((res) => res.json())
      .then((data) => {
        setMessages((prev) => [
          ...prev,
          {
            sender: "bot",
            text: data.response || "No Response From the AI",
            type: isScheduleRequest ? "schedule" : "defaultRes",
          },
        ]);
      })
      .catch(() => {
        setMessages((prev) => [
          ...prev,
          {
            sender: "bot",
            text: "Sorry, there was an error connecting to the AI.",
            type: "defaultRes",
          },
        ]);
      });
  };

  // Handle form submission
  const handleSubmit = (e) => {
    // Prevents the page from reloading everytime na mag susubmit ng new message
    e.preventDefault();
    if (input.trim() === "") return;

    sendMessage(input);
    setInput("");
  };

  // Handle upload status for loading message
  const handleUploadStatus = (status, file) => {
    if (status === "start") {
      // create a unique id for this upload
      const id = Date.now();
      setUploadingId(id);

      // attach id to the file object
      file.id = id;

      setMessages((prev) => [
        ...prev,
        {
          sender: "bot",
          text: `Uploading ${file.name}...`,
          id,
          type: "uploading",
        },
      ]);
      return id;
    } else if (status === "end" && file?.id) {
      // Remove the loading message using file.id
      setMessages((prev) => prev.filter((msg) => msg.id !== file.id));
      setUploadingId(null);
    }
  };

  // when a file is selected in FileUpload
  const handleFileSelect = (file, result) => {
    setMessages((prev) => [
      ...prev,
      {
        sender: "user",
        text: (
          <div className="flex items-center w-[30%]">
            <img
              src="./public/navIco/icons8-file.svg"
              alt="Uploaded"
              className="w-[30%] aspect-square"
            />
            <span className="truncate">{file.name}</span>
          </div>
        ),
        type: "userUpload",
      },
    ]);

    // Bot's message showing upload status
    setMessages((prev) => [
      ...prev,
      { sender: "bot", text: result.message, type: "uploaded" },
    ]);
  };

  // Scroll to the bottom of the chat box when messages change
  useEffect(() => {
    if (boxRef.current) {
      boxRef.current.scrollTop = boxRef.current.scrollHeight;
    }
  }, [messages]);

  return (
    <div className="chat-prompt w-full h-full p-0 m-0">
      <div className="mainContent flex h-full justify-center items-center">
        {/* NavBar */}
        <div className="navBar w-full h-full flex flex-col bg-[#792C1A] justify-around z-10">
          
          <div className="flex flex-col h-full justify-between gap-5 px-[8%] py-7">
           
            <div className="w-full h-fit flex flex-col gap-4">
              <div className="flex gap-[2%] items-center">
                  <button onClick={goDashboard} className="nav w-auto !py-4">
                    <img
                      src="./public/images/PDM-Logo.svg"
                      alt="PDM-LOGO"
                      className="navBtn w-[6vw] aspect-square"
                    />
                  </button>
                <h1 className="text-[#ffffff] font-sans text-[clamp(1rem,3vw,4rem)] font-bold">
                  PDM
                </h1>
              </div>
              <div className="w-full rounded-2xl h-1 bg-gray-400" ></div>

              <div onClick={() => setActiveView("chat")} className="w-full  flex items-center h-[5vh] hover:scale-103 transition-all duration-300 cursor-pointer">
                <button href="/chat" onClick={() => setActiveView("chat")}>
                  <img src="/navIco/chatBox.svg" alt="" className="w-[80%] aspect-square cursor-pointer"/>
                </button>
                <h1 className="text-white self-center text-[clamp(1rem,1.2vw,1.5rem)] ">Smart System</h1>
              </div>
              
              <div onClick={() => setActiveView("upload")} className="w-full flex items-center h-[5vh] hover:scale-103 transition-all duration-300 cursor-pointer">
                <button href="/files" onClick={() => setActiveView("upload")}>
                  <img src="/navIco/loadedFiles.svg" alt="" className="w-[80%] aspect-square cursor-pointer"/>
                </button>
                <h1 className="text-white text-[clamp(1rem,1.2vw,1.5rem)] ">Loaded Files</h1>
              </div>

              <div onClick={() => setActiveView("courses")} className="w-full flex items-center h-[5vh] hover:scale-103 transition-all duration-300 cursor-pointer">
                <button onClick={() => setActiveView("courses")} href="/files" >
                  <img src="/navIco/programs.svg" alt="" className="w-[80%] aspect-square cursor-pointer"/>
                </button>
                <h1 className="text-white text-[clamp(1rem,1.2vw,1.5rem)] ">Programs</h1>
              </div>
              
              <div onClick={() => setActiveView("courses")} className="w-full flex items-center h-[5vh] hover:scale-103 transition-all duration-300 cursor-pointer">
                <button onClick={() => setActiveView("courses")} href="/files" >
                  <img src="/navIco/createAcc.svg" alt="" className="w-[80%] aspect-square cursor-pointer"/>
                </button>
                <h1 className="text-white text-[clamp(1rem,1.2vw,1.5rem)] ">Add Accounts</h1>
              </div>
            </div>

            <div className="w-full h-fit flex flex-col gap-4">
              <div className="w-full rounded-2xl h-1 bg-gray-400" ></div>

              <div onClick={() => setActiveView("account")} className="w-full flex items-center h-[5vh] hover:scale-103 transition-all duration-300 cursor-pointer">
                <button href="/files" onClick={() => setActiveView("account")}>
                  <img src="/navIco/user.svg" alt="" className="w-[80%] aspect-square cursor-pointer"/>
                </button>
                <h1 className="text-white text-[clamp(1rem,1.2vw,1.5rem)] ">Account</h1>
              </div>

              
              </div>
          </div>
        </div>

        {/* CHAT BOX */}
        <div className="main flex flex-col gap-2 justify-center items-center w-full h-screen">
         <div className={`${activeView === "chat" ? "flex" : "hidden"} w-full h-full justify-center items-center`}>
            <AiChat
              messages={messages}
              input={input}
              setInput={setInput}
              handleSubmit={handleSubmit}
              boxRef={boxRef}
            />
          </div>

          <div className={`${activeView === "upload" ? "flex" : "hidden"} w-full h-full justify-center items-center`}>
            <FileUpload onFileUpload={handleFileSelect} onUploadStatus={handleUploadStatus} />
          </div>

          <div className={`${activeView === "courses" ? "flex" : "hidden"} w-full h-full justify-center items-center`}>
            <Courses />
          </div>

          <div className={`${activeView === "account" ? "flex" : "hidden"} w-full h-full justify-center items-center`}>
            <Account studentData={studentData} />
          </div>
          

        
        </div>
      </div>
    </div>
  );
}
export default ChatPrompt;<|MERGE_RESOLUTION|>--- conflicted
+++ resolved
@@ -11,7 +11,6 @@
   const [input, setInput] = useState("");
   const [uploadingId, setUploadingId] = useState(null);
   const boxRef = useRef(null);
-<<<<<<< HEAD
   const [activeView, setActiveView] = useState(initialView); 
 // can be "chat" or "upload"
 
@@ -19,28 +18,6 @@
   useEffect(() => {
     setActiveView(initialView);
   }, [initialView]);
-=======
-  const [studentData, setStudentData] = useState(null);
-  const [activeView, setActiveView] = useState("chat"); 
-// can be "chat" or "upload"
-
-  useEffect(() => {
-    const loggedInId = localStorage.getItem("studentId"); // save this in login
-    if (loggedInId) {
-      fetch(`http://localhost:5000/student/${loggedInId}`)
-        .then((res) => res.json())
-        .then((data) => {
-          console.log("Fetched student data:", data);
-          if (!data.error) {
-            setStudentData(data); // store decrypted data
-          }
-        })
-        .catch((err) => console.error("Error fetching student:", err));
-    } else {
-      setStudentData(null); // Clear student data if no studentId found
-    }
-  }, []);
->>>>>>> 8ed96f9c
 
 
 
