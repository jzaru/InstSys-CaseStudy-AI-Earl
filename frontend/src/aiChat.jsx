--- conflicted
+++ resolved
@@ -49,13 +49,7 @@
                       : msg.sender === "user"
                       ? "bg-amber-600 userRespo self-end !rounded-sm shadow-sky-100/90 shadow-inner"
                       : msg.type === "schedule"
-<<<<<<< HEAD
                       ? "bg-amber-100 border border-gray-400 self-start text-sm whitespace-pre-wrap shadow-sky-100/90 shadow-inner"
-=======
-                      ? "bg-amber-100 border border-gray-400 self-start text-sm whitespace-pre-wrap"
-                      : msg.type === "lists"
-                      ? "bg-amber-100 border border-gray-400 self-start text-sm whitespace-pre-wrap"
->>>>>>> 02577945
                       : msg.type === "loading"
                       ? "bg-gray-600/50 w-20 self-start !rounded-sm shadow-sky-100/90 shadow-inner"
                       : "bg-amber-200 botRespo self-start break-words !rounded-sm shadow-sky-100/90 shadow-inner"
