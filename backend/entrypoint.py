from flask import Flask, request, jsonify #type: ignore 
from flask_cors import CORS #type: ignore
import os
from utils.LLM_model import AIAnalyst, load_llm_config
from newRBAC import create_student_account, verify_password, load_students, decrypt_data

app = Flask(__name__)
CORS(app)  # allow frontend to talk to backend

# configure upload folder
UPLOAD_FOLDER = os.path.join(os.getcwd(), "uploads")
os.makedirs(UPLOAD_FOLDER, exist_ok=True)
app.config["UPLOAD_FOLDER"] = UPLOAD_FOLDER

collections = {}
api_mode = 'online'

llm_cfg = load_llm_config(mode=api_mode)
ai = AIAnalyst(collections, llm_cfg)

# === Allowed extensions
ALLOWED_EXTENSIONS = {".xlsx", ".json", ".pdf"}
def is_allowed(filename):
    # function to store files that ends with allowed extensions
    return any(filename.lower().endswith(ext) for ext in ALLOWED_EXTENSIONS)

@app.route("/upload", methods=["POST"])
def upload_file():
    if "file" not in request.files:
        return jsonify({"error": "No file part"}), 400
    
    file = request.files["file"]
    if file.filename == "":
        return jsonify({"error": "No selected file"}), 400
    
    if not is_allowed(file.filename):
        return jsonify({"error": "Only Excel (.xlsx), JSON (.json), and PDF (.pdf) files are allowed ❌"}), 400
    
    # save file in backend/uploads/
    filepath = os.path.join(app.config["UPLOAD_FOLDER"], file.filename)
    overwrite = request.form.get("overwrite", "false").lower() == "true"

    if os.path.exists(filepath) and not overwrite:
        return jsonify({"duplicate": True, "message": "File already exists. Overwrite?"}), 409

    file.save(filepath)

    return jsonify({"message": "File uploaded successfully!", "filename": file.filename})

@app.route("/chatprompt", methods=["POST"])
def ChatPrompt():
    data = request.json
    
    if not data or 'query' not in data:
        return jsonify({"error": "Missing query"})
    
    user_query = data['query']
    final_answer, _ = ai.execute_reasoning_plan(query=user_query)
    return jsonify({"response": final_answer})

<<<<<<< HEAD
@app.route("/login", methods=["POST"])
def login():
    data = request.json
    student_id = data.get("studentId")
    student_name = data.get("studentName")
    password = data.get("password")

    import json
    from werkzeug.security import check_password_hash #type: ignore

    try:
        with open("students.json", "r") as f:
            students = json.load(f)
    except FileNotFoundError:
        return jsonify({"error": "No registered users yet."}), 404

    if student_id not in students:
        return jsonify({"error": "Invalid Student ID."}), 401

    student = students[student_id]

    # Decrypt studentName here if needed; for now, assume plain text
    # If encrypted, you'd need to decrypt it similarly to your register process
    # For this demo, just check hashed password
    if not check_password_hash(student["password"], password):
        return jsonify({"error": "Incorrect password."}), 401

    # Optional name validation (if stored as plain text or decrypted)
    # if student_name != student["studentName"]:
    #     return jsonify({"error": "Name does not match our records."}), 401

    return jsonify({"message": "Login successful", "student": student}), 200
=======
# @app.route("/login", methods=["POST"])
# def login():
#     data = request.json
#     student_id = data.get("studentId")
#     student_name = data.get("studentName")
#     password = data.get("password")

#     import json
#     from werkzeug.security import check_password_hash

#     try:
#         with open("students.json", "r") as f:
#             students = json.load(f)
#     except FileNotFoundError:
#         return jsonify({"error": "No registered users yet."}), 404

#     if student_id not in students:
#         return jsonify({"error": "Invalid Student ID."}), 401

#     student = students[student_id]

#     # Decrypt studentName here if needed; for now, assume plain text
#     # If encrypted, you'd need to decrypt it similarly to your register process
#     # For this demo, just check hashed password
#     if not check_password_hash(student["password"], password):
#         return jsonify({"error": "Incorrect password."}), 401

#     # Optional name validation (if stored as plain text or decrypted)
#     # if student_name != student["studentName"]:
#     #     return jsonify({"error": "Name does not match our records."}), 401

#     return jsonify({"message": "Login successful", "student": student}), 200
>>>>>>> c184fb27


@app.route("/register", methods=["POST"])
def register():
    data = request.json
    required_fields = [
        "studentId",
        "firstName",
        "middleName",
        "lastName",
        "email", 
        "year",
        "course",
        "password",
        "email"
    ]
    if not all(field in data for field in required_fields):
        return jsonify({"error": "Missing fields"}), 400

    result = create_student_account(
        student_id=data["studentId"],
        first_name=data["firstName"],
        middle_name=data["middleName"],
        last_name=data["lastName"],
        year=data["year"],
        course=data["course"],
        password=data["password"],
        role="student",
        email=data["email"]  # <-- FIXED
    )

    if "error" in result:
        return jsonify(result), 409
    return jsonify(result)

@app.route("/login", methods=["POST"])
def login():
    data = request.json
    student_id = data.get("studentId")
    email = data.get("email")
    password = data.get("password")

    students = load_students()
    if student_id not in students:
        return jsonify({"error": "Student ID not found"}), 404

    # Decrypt and compare email
    stored_email = decrypt_data(students[student_id].get("email", ""))
    if email != stored_email:
        return jsonify({"error": "Email does not match"}), 401

    # Verify password
    if not verify_password(student_id, password):
        return jsonify({"error": "Incorrect password"}), 401

    return jsonify({"message": "Login successful", "studentId": student_id})



if __name__ == "__main__":
    app.run(debug=True, port=5000)<|MERGE_RESOLUTION|>--- conflicted
+++ resolved
@@ -58,40 +58,6 @@
     final_answer, _ = ai.execute_reasoning_plan(query=user_query)
     return jsonify({"response": final_answer})
 
-<<<<<<< HEAD
-@app.route("/login", methods=["POST"])
-def login():
-    data = request.json
-    student_id = data.get("studentId")
-    student_name = data.get("studentName")
-    password = data.get("password")
-
-    import json
-    from werkzeug.security import check_password_hash #type: ignore
-
-    try:
-        with open("students.json", "r") as f:
-            students = json.load(f)
-    except FileNotFoundError:
-        return jsonify({"error": "No registered users yet."}), 404
-
-    if student_id not in students:
-        return jsonify({"error": "Invalid Student ID."}), 401
-
-    student = students[student_id]
-
-    # Decrypt studentName here if needed; for now, assume plain text
-    # If encrypted, you'd need to decrypt it similarly to your register process
-    # For this demo, just check hashed password
-    if not check_password_hash(student["password"], password):
-        return jsonify({"error": "Incorrect password."}), 401
-
-    # Optional name validation (if stored as plain text or decrypted)
-    # if student_name != student["studentName"]:
-    #     return jsonify({"error": "Name does not match our records."}), 401
-
-    return jsonify({"message": "Login successful", "student": student}), 200
-=======
 # @app.route("/login", methods=["POST"])
 # def login():
 #     data = request.json
@@ -99,8 +65,8 @@
 #     student_name = data.get("studentName")
 #     password = data.get("password")
 
-#     import json
-#     from werkzeug.security import check_password_hash
+    import json
+    from werkzeug.security import check_password_hash #type: ignore
 
 #     try:
 #         with open("students.json", "r") as f:
@@ -124,7 +90,6 @@
 #     #     return jsonify({"error": "Name does not match our records."}), 401
 
 #     return jsonify({"message": "Login successful", "student": student}), 200
->>>>>>> c184fb27
 
 
 @app.route("/register", methods=["POST"])
