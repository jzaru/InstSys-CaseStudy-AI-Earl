--- conflicted
+++ resolved
@@ -54,67 +54,10 @@
         }), 409
 
     file.save(filepath)
-<<<<<<< HEAD
     
     global collections, ai
     collections = collect_data()
     ai = AIAnalyst(collections, llm_cfg)
-=======
-    return jsonify({"message": f"✅ File uploaded to {folder}/"})
-
-# @app.route('/list_uploads', methods=['GET'])
-# def list_uploads():
-#     files = []
-#     for filename in os.listdir(UPLOAD_FOLDER_LIST):
-#         if os.path.isfile(os.path.join(UPLOAD_FOLDER_LIST, filename)):
-#             files.append(filename)
-#     return jsonify(files)
-
-# @app.route('/delete_upload/<filename>', methods=['DELETE'])
-# def delete_upload(filename):
-#     filepath = os.path.join(UPLOAD_FOLDER_LIST, filename)
-#     if os.path.exists(filepath):
-#         os.remove(filepath)
-#         return jsonify({"message": "File deleted"})
-#     return jsonify({"error": "File not found"}), 404
-
-
-#Delete the file if existing in the category
-@app.route("/delete_upload/<category>/<filename>", methods=["DELETE"])
-def delete_file(category, filename):
-    base = app.config["UPLOAD_FOLDER"]
-    folder = os.path.join(base, category)
-
-    # Decode filename from URL
-    safe_filename = unquote(filename)
-
-    file_path = os.path.join(folder, safe_filename)
-
-    if os.path.exists(file_path):
-        os.remove(file_path)
-        return jsonify({"message": f"Deleted {safe_filename} from {category} ✅"}), 200
-    else:
-        return jsonify({"error": "File not found ❌"}), 404
-
-
-#Storing the files by category
-@app.route('/files', methods=['GET'])
-def list_files():
-    base = app.config["UPLOAD_FOLDER"]
-
-    files_by_category = {
-        "faculty": [],
-        "students": [],
-        "admin": []
-    }
-
-    for category in files_by_category.keys():
-        folder = os.path.join(base, category)
-        if os.path.exists(folder):
-            files_by_category[category] = os.listdir(folder)
-
-    return jsonify({"files": files_by_category})
->>>>>>> b0415311
 
 
 @app.route("/chatprompt", methods=["POST"])
